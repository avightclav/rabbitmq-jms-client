<project xmlns="http://maven.apache.org/POM/4.0.0" xmlns:xsi="http://www.w3.org/2001/XMLSchema-instance"
    xsi:schemaLocation="http://maven.apache.org/POM/4.0.0 http://maven.apache.org/maven-v4_0_0.xsd">
    <modelVersion>4.0.0</modelVersion>
    <groupId>com.rabbitmq.jms</groupId>
    <artifactId>rabbitmq-jms</artifactId>
    <packaging>jar</packaging>
    <version>1.0-SNAPSHOT</version>
    <name>rabbitmq-jms</name>
    <description>RabbitMQ JMS Client API</description>

    <properties>
        <java-version>1.6</java-version>
        <workspace-location>${basedir}/../../workspace</workspace-location>
    </properties>

    <dependencies>
        <dependency>
            <groupId>com.rabbitmq</groupId>
            <artifactId>amqp-client</artifactId>
            <version>2.8.4</version>
        </dependency>
        <dependency>
            <groupId>junit</groupId>
            <artifactId>junit</artifactId>
            <version>4.10</version>
            <scope>test</scope>
        </dependency>
        <dependency>
            <groupId>org.apache.geronimo.specs</groupId>
            <artifactId>geronimo-jms_1.1_spec</artifactId>
            <version>1.1.1</version>
        </dependency>
        <dependency>
            <groupId>org.springframework.amqp</groupId>
            <artifactId>spring-amqp</artifactId>
            <version>1.1.1.RELEASE</version>
        </dependency>
        <dependency>
            <groupId>org.springframework.amqp</groupId>
            <artifactId>spring-rabbit</artifactId>
            <version>1.0.0.RELEASE</version>
        </dependency>
    </dependencies>

<<<<<<< HEAD
	<build>
		<plugins>
			<plugin>
				<groupId>org.apache.maven.plugins</groupId>
				<artifactId>maven-compiler-plugin</artifactId>
				<configuration>
					<source>${java-version}</source>
					<target>${java-version}</target>
				</configuration>
			</plugin>
			<plugin>
				<groupId>org.apache.maven.plugins</groupId>
				<artifactId>maven-jar-plugin</artifactId>
				<configuration>
					<includes>
						<include>**/**</include>
					</includes>
					<excludes>
						<exclude>javax/**</exclude>
					</excludes>
				</configuration>
			</plugin>
			<plugin>
				<groupId>net.unto.maven.plugins</groupId>
				<artifactId>maven-junit4-plugin</artifactId>
				<version>1.0-SNAPSHOT</version>
				<executions>
					<execution>
						<phase>test</phase>
						<goals>
							<goal>test</goal>
						</goals>
					</execution>
				</executions>
			</plugin>
			<plugin>
				<groupId>org.apache.maven.plugins</groupId>
				<artifactId>maven-eclipse-plugin</artifactId>
				<version>2.9</version>
				<configuration>
					<downloadSources>true</downloadSources>
					<downloadJavadocs>true</downloadJavadocs>
				</configuration>
			</plugin>
		</plugins>
	</build>
=======
    <build>
        <plugins>
            <plugin>
                <groupId>org.apache.maven.plugins</groupId>
                <artifactId>maven-eclipse-plugin</artifactId>
                <version>2.9</version>
                <configuration>
                    <workspace>${workspace-location}</workspace>
                    <workspaceCodeStylesURL>file:../eclipse-config-stuff/formatter.xml</workspaceCodeStylesURL>
                    <downloadJavadocs>true</downloadJavadocs>
                    <downloadSources>true</downloadSources>
                </configuration>
            </plugin>
            <plugin>
                <groupId>org.apache.maven.plugins</groupId>
                <artifactId>maven-compiler-plugin</artifactId>
                <configuration>
                    <source>${java-version}</source>
                    <target>${java-version}</target>
                </configuration>
            </plugin>
            <plugin>
                <groupId>org.apache.maven.plugins</groupId>
                <artifactId>maven-jar-plugin</artifactId>
                <configuration>
                    <includes>
                        <include>**/**</include>
                    </includes>
                    <excludes>
                        <exclude>javax/**</exclude>
                    </excludes>
                </configuration>
            </plugin>
        </plugins>
    </build>
>>>>>>> a4303439

    <pluginRepositories>
        <pluginRepository>
            <id>unto.net</id>
            <url>http://repository.unto.net/maven/</url>
            <releases>
                <updatePolicy>daily</updatePolicy>
                <checksumPolicy>warn</checksumPolicy>
            </releases>
            <snapshots>
                <updatePolicy>daily</updatePolicy>
                <checksumPolicy>warn</checksumPolicy>
            </snapshots>
        </pluginRepository>
    </pluginRepositories>
    <repositories>
        <repository>
            <id>spring-release</id>
            <name>Spring Maven Release Repository</name>
            <url>http://repo.springsource.org/libs-release</url>
        </repository>
    </repositories>

</project><|MERGE_RESOLUTION|>--- conflicted
+++ resolved
@@ -30,66 +30,8 @@
             <artifactId>geronimo-jms_1.1_spec</artifactId>
             <version>1.1.1</version>
         </dependency>
-        <dependency>
-            <groupId>org.springframework.amqp</groupId>
-            <artifactId>spring-amqp</artifactId>
-            <version>1.1.1.RELEASE</version>
-        </dependency>
-        <dependency>
-            <groupId>org.springframework.amqp</groupId>
-            <artifactId>spring-rabbit</artifactId>
-            <version>1.0.0.RELEASE</version>
-        </dependency>
     </dependencies>
 
-<<<<<<< HEAD
-	<build>
-		<plugins>
-			<plugin>
-				<groupId>org.apache.maven.plugins</groupId>
-				<artifactId>maven-compiler-plugin</artifactId>
-				<configuration>
-					<source>${java-version}</source>
-					<target>${java-version}</target>
-				</configuration>
-			</plugin>
-			<plugin>
-				<groupId>org.apache.maven.plugins</groupId>
-				<artifactId>maven-jar-plugin</artifactId>
-				<configuration>
-					<includes>
-						<include>**/**</include>
-					</includes>
-					<excludes>
-						<exclude>javax/**</exclude>
-					</excludes>
-				</configuration>
-			</plugin>
-			<plugin>
-				<groupId>net.unto.maven.plugins</groupId>
-				<artifactId>maven-junit4-plugin</artifactId>
-				<version>1.0-SNAPSHOT</version>
-				<executions>
-					<execution>
-						<phase>test</phase>
-						<goals>
-							<goal>test</goal>
-						</goals>
-					</execution>
-				</executions>
-			</plugin>
-			<plugin>
-				<groupId>org.apache.maven.plugins</groupId>
-				<artifactId>maven-eclipse-plugin</artifactId>
-				<version>2.9</version>
-				<configuration>
-					<downloadSources>true</downloadSources>
-					<downloadJavadocs>true</downloadJavadocs>
-				</configuration>
-			</plugin>
-		</plugins>
-	</build>
-=======
     <build>
         <plugins>
             <plugin>
@@ -125,7 +67,6 @@
             </plugin>
         </plugins>
     </build>
->>>>>>> a4303439
 
     <pluginRepositories>
         <pluginRepository>
