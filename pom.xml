<project xmlns="http://maven.apache.org/POM/4.0.0" xmlns:xsi="http://www.w3.org/2001/XMLSchema-instance" xsi:schemaLocation="http://maven.apache.org/POM/4.0.0 http://maven.apache.org/maven-v4_0_0.xsd">
  <modelVersion>4.0.0</modelVersion>

  <groupId>com.rabbitmq.jms</groupId>
  <artifactId>rabbitmq-jms</artifactId>

  <name>rabbitmq-jms</name>
  <description>RabbitMQ JMS Client</description>
  <version>2.0.0-SNAPSHOT</version>
  <url>http://www.rabbitmq.com</url>

  <packaging>jar</packaging>

  <licenses>
    <license>
      <name>Apache License, Version 2.0</name>
      <url>https://www.apache.org/licenses/LICENSE-2.0.txt</url>
      <distribution>repo</distribution>
    </license>
    <license>
      <name>MPL 1.1</name>
      <url>http://www.mozilla.org/MPL/MPL-1.1.txt</url>
      <distribution>repo</distribution>
    </license>
  </licenses>

  <developers>
    <developer>
      <email>info@rabbitmq.com</email>
      <name>Team RabbitMQ</name>
      <organization>Pivotal Software, Inc.</organization>
      <organizationUrl>https://rabbitmq.com</organizationUrl>
    </developer>
  </developers>

  <scm>
    <url>https://github.com/rabbitmq/rabbitmq-jms-client</url>
    <connection>scm:git:git://github.com/rabbitmq/rabbitmq-jms-client.git</connection>
    <developerConnection>scm:git:git@github.com:rabbitmq/rabbitmq-jms-client.git</developerConnection>
    <tag>HEAD</tag>
  </scm>

  <properties>
<<<<<<< HEAD
    <rabbitmq.version>5.0.0</rabbitmq.version>
    <slf4j-api.version>1.7.12</slf4j-api.version>
    <junit.jupiter.version>5.0.2</junit.jupiter.version>
    <junit.platform.version>1.0.2</junit.platform.version>
=======
    <rabbitmq.version>4.3.0</rabbitmq.version>
    <slf4j-api.version>1.7.25</slf4j-api.version>
    <junit.version>4.12</junit.version>
>>>>>>> 5e8c58a6
    <mockito-core.version>2.12.0</mockito-core.version>
    <awaitility.version>3.0.0</awaitility.version>

    <maven.dependency.plugin.version>2.8</maven.dependency.plugin.version>
    <maven.compiler.plugin.version>3.7.0</maven.compiler.plugin.version>
    <maven.surefire.plugin.version>2.19.1</maven.surefire.plugin.version>
    <maven.failsafe.plugin.version>2.19.1</maven.failsafe.plugin.version>
    <maven.jar.plugin.version>3.0.2</maven.jar.plugin.version>
    <build.helper.maven.plugin.version>1.12</build.helper.maven.plugin.version>
    <maven.antrun.plugin.version>1.8</maven.antrun.plugin.version>
    <maven.release.plugin.version>2.5.3</maven.release.plugin.version>
    <groovy.maven.plugin.version>2.0</groovy.maven.plugin.version>
    <groovy.all.version>2.4.12</groovy.all.version>
    <keytool.maven.plugin.version>1.5</keytool.maven.plugin.version>
    <maven.sources.plugin.version>3.0.1</maven.sources.plugin.version>
    <maven.javadoc.plugin.version>3.0.0-M1</maven.javadoc.plugin.version>
    <maven.gpg.plugin.version>1.6</maven.gpg.plugin.version>

    <java.compile.version>1.8</java.compile.version>
    <project.build.sourceEncoding>UTF-8</project.build.sourceEncoding>

    <surefire.reports.dir>target/surefire-reports</surefire.reports.dir>
    <failsafe.reports.dir>target/failsafe-reports</failsafe.reports.dir>

    <!--
    These groovy scripts are used later in this POM file for the
    testsuite.
    -->
    <groovy-scripts.dir>${basedir}/src/main/scripts</groovy-scripts.dir>
    <!--
    ${deps.dir} should point to a directory containing a working copy of
    rabbitmq-server and of the JMS topic exchange plugin, named "rabbit"
    and "rabbitmq_jms_topic_exchange", respectively.

    "rabbit" and "rabbitmq_jms_topic_exchange" are used to automatically
    setup a RabbitMQ node with the JMS topic exchange plugin for the testsuite.
    -->
    <deps.dir>${basedir}/deps</deps.dir>

    <!-- For testing only -->
    <make.bin>make</make.bin>
    <rabbitmq.dir>${deps.dir}/rabbit</rabbitmq.dir>
    <rabbitmqctl.bin>${rabbitmq.dir}/scripts/rabbitmqctl</rabbitmqctl.bin>

    <test-keystore.ca>${project.build.directory}/ca.keystore</test-keystore.ca>
    <test-keystore.empty>${project.build.directory}/empty.keystore</test-keystore.empty>
    <test-keystore.password>bunnies</test-keystore.password>

    <test-broker.A.nodename>rabbit@localhost</test-broker.A.nodename>
    <test-broker.A.node_port>5672</test-broker.A.node_port>
    <test-broker.A.config_file>${project.build.directory}/test-classes/${test-broker.A.nodename}</test-broker.A.config_file>

    <!-- to sign artifacts when releasing -->
    <gpg.keyname>6026DFCA</gpg.keyname>
  </properties>

  <dependencies>

    <!-- compile scope -->
    <dependency>
      <groupId>org.apache.geronimo.specs</groupId>
      <artifactId>geronimo-jms_1.1_spec</artifactId>
      <version>1.1.1</version>
    </dependency>
    <dependency>
      <groupId>com.rabbitmq</groupId>
      <artifactId>amqp-client</artifactId>
      <version>${rabbitmq.version}</version>
    </dependency>
    <dependency>
      <groupId>org.slf4j</groupId>
      <artifactId>slf4j-api</artifactId>
      <version>${slf4j-api.version}</version>
    </dependency>

    <!-- test scope -->
    <dependency>
      <groupId>org.junit.jupiter</groupId>
      <artifactId>junit-jupiter-engine</artifactId>
      <version>${junit.jupiter.version}</version>
      <scope>test</scope>
    </dependency>
    <!-- To avoid compiler warnings about @API annotations in JUnit code -->
    <dependency>
      <groupId>org.apiguardian</groupId>
      <artifactId>apiguardian-api</artifactId>
      <version>1.0.0</version>
      <scope>test</scope>
    </dependency>
    <dependency>
      <groupId>org.mockito</groupId>
      <artifactId>mockito-core</artifactId>
      <version>${mockito-core.version}</version>
      <scope>test</scope>
    </dependency>
    <dependency>
      <groupId>org.slf4j</groupId>
      <artifactId>slf4j-simple</artifactId>
      <version>${slf4j-api.version}</version>
      <scope>test</scope>
    </dependency>
    <dependency>
      <groupId>org.awaitility</groupId>
      <artifactId>awaitility</artifactId>
      <version>${awaitility.version}</version>
      <scope>test</scope>
    </dependency>
  </dependencies>

  <build>
    <!--
    Those resources are a Java properties file and RabbitMQ
    configuration files for the test brokers.
    -->
    <testResources>
      <testResource>
        <directory>${basedir}/src/test/resources</directory>
        <filtering>true</filtering>
      </testResource>
    </testResources>

    <plugins>

      <plugin>
        <groupId>org.apache.maven.plugins</groupId>
        <artifactId>maven-dependency-plugin</artifactId>
        <version>${maven.dependency.plugin.version}</version>
      </plugin>

      <plugin>
        <groupId>org.apache.maven.plugins</groupId>
        <artifactId>maven-compiler-plugin</artifactId>
        <version>${maven.compiler.plugin.version}</version>
        <configuration>
          <source>${java.compile.version}</source>
          <target>${java.compile.version}</target>
        </configuration>
      </plugin>

      <plugin>
        <groupId>org.apache.maven.plugins</groupId>
        <artifactId>maven-surefire-plugin</artifactId>
        <version>${maven.surefire.plugin.version}</version>

        <configuration>
          <argLine>-Dfile.encoding=UTF-8</argLine>
          <systemPropertyVariables>
            <RABBITMQ_VERSION>${rabbitmq.version}</RABBITMQ_VERSION>
          </systemPropertyVariables>
        </configuration>
        <dependencies>
          <dependency>
            <groupId>org.junit.platform</groupId>
            <artifactId>junit-platform-surefire-provider</artifactId>
            <version>${junit.platform.version}</version>
          </dependency>
        </dependencies>
      </plugin>

      <plugin>
        <artifactId>maven-failsafe-plugin</artifactId>
        <version>${maven.failsafe.plugin.version}</version>

        <configuration>
          <encoding>UTF-8</encoding>
          <systemPropertyVariables>
            <RABBITMQ_VERSION>${rabbitmq.version}</RABBITMQ_VERSION>
            <make.bin>${make.bin}</make.bin>
            <rabbitmq.dir>${rabbitmq.dir}</rabbitmq.dir>
            <rabbitmqctl.bin>${rabbitmqctl.bin}</rabbitmqctl.bin>

            <test-keystore.ca>${test-keystore.ca}</test-keystore.ca>
            <test-keystore.empty>${test-keystore.empty}</test-keystore.empty>
            <test-keystore.password>${test-keystore.password}</test-keystore.password>
            <test-client-cert.path>${test-tls-certs.dir}/client/keycert.p12</test-client-cert.path>
            <test-client-cert.password>changeme</test-client-cert.password>

            <test-broker.A.nodename>${test-broker.A.nodename}</test-broker.A.nodename>
            <test-broker.A.node_port>${test-broker.A.node_port}</test-broker.A.node_port>
            <test-broker.A.config_file>${test-broker.A.config_file}</test-broker.A.config_file>
          </systemPropertyVariables>
          <argLine>-Xms1024m -Xmx4096m</argLine>
          <environmentVariables>
            <DEPS_DIR>${deps.dir}</DEPS_DIR>
          </environmentVariables>
        </configuration>
        <dependencies>
          <dependency>
            <groupId>org.junit.platform</groupId>
            <artifactId>junit-platform-surefire-provider</artifactId>
            <version>${junit.platform.version}</version>
          </dependency>
        </dependencies>

        <executions>
          <execution>
            <id>integration-test</id>
            <goals>
              <goal>integration-test</goal>
            </goals>
          </execution>
          <execution>
            <id>verify</id>
            <goals>
              <goal>verify</goal>
            </goals>
          </execution>
        </executions>
      </plugin>

      <plugin>
        <groupId>org.apache.maven.plugins</groupId>
        <artifactId>maven-jar-plugin</artifactId>
        <version>${maven.jar.plugin.version}</version>
        <configuration>
          <archive>
            <manifest>
              <addDefaultImplementationEntries>true</addDefaultImplementationEntries>
              <addDefaultSpecificationEntries>true</addDefaultSpecificationEntries>
            </manifest>
            <manifestEntries>
              <Automatic-Module-Name>com.rabbitmq.jms</Automatic-Module-Name>
            </manifestEntries>
          </archive>
        </configuration>
      </plugin>

      <plugin>
        <groupId>org.codehaus.mojo</groupId>
        <artifactId>build-helper-maven-plugin</artifactId>
        <version>${build.helper.maven.plugin.version}</version>
      </plugin>

      <plugin>
        <groupId>org.apache.maven.plugins</groupId>
        <artifactId>maven-source-plugin</artifactId>
        <version>${maven.sources.plugin.version}</version>
        <executions>
          <execution>
            <goals>
              <goal>jar</goal>
            </goals>
          </execution>
        </executions>
      </plugin>

      <plugin>
        <groupId>org.apache.maven.plugins</groupId>
        <artifactId>maven-release-plugin</artifactId>
        <version>${maven.release.plugin.version}</version>
        <configuration>
          <tagNameFormat>v@{project.version}</tagNameFormat>
        </configuration>
      </plugin>
      <plugin>
        <groupId>org.codehaus.gmaven</groupId>
        <artifactId>groovy-maven-plugin</artifactId>
        <version>${groovy.maven.plugin.version}</version>
        <dependencies>
          <dependency>
            <groupId>org.codehaus.groovy</groupId>
            <artifactId>groovy-all</artifactId>
            <version>${groovy.all.version}</version>
          </dependency>
        </dependencies>
        <executions>
          <!--
              We always remove the generated Java keystores because
              keytool(1) complains if the destination file already exists
              with the content we want to import.
          -->
          <execution>
            <phase>generate-test-resources</phase>
            <id>remove-old-test-keystores</id>
            <goals>
              <goal>execute</goal>
            </goals>
            <configuration>
              <source>
                ${groovy-scripts.dir}/remove_old_test_keystores.groovy
              </source>
            </configuration>
          </execution>
        </executions>
      </plugin>
      <!-- Generate two Java keystores for the SSLTests testsuite. -->
      <plugin>
        <groupId>org.codehaus.mojo</groupId>
        <artifactId>keytool-maven-plugin</artifactId>
        <version>${keytool.maven.plugin.version}</version>
        <configuration>
          <skip>true</skip>
        </configuration>
        <executions>
          <execution>
            <id>generate-test-ca-keystore</id>
            <phase>generate-test-resources</phase>
            <goals>
              <goal>importCertificate</goal>
            </goals>
            <configuration>
              <file>${test-tls-certs.dir}/testca/cacert.pem</file>
              <keystore>${test-keystore.ca}</keystore>
              <storepass>${test-keystore.password}</storepass>
              <noprompt>true</noprompt>
              <alias>server1</alias>
            </configuration>
          </execution>
          <execution>
            <id>generate-test-empty-keystore</id>
            <phase>generate-test-resources</phase>
            <goals>
              <goal>importCertificate</goal>
              <goal>deleteAlias</goal>
            </goals>
            <configuration>
              <file>${test-tls-certs.dir}/testca/cacert.pem</file>
              <keystore>${test-keystore.empty}</keystore>
              <storepass>${test-keystore.password}</storepass>
              <noprompt>true</noprompt>
              <alias>server1</alias>
            </configuration>
          </execution>
        </executions>
      </plugin>
    </plugins>
  </build>

  <profiles>

    <profile>
      <!--
      Java 8's Javadoc is way more sensible to documentation
      correctness. For now, disable all those errors until we fix them.
      -->
      <id>disable-java8-doclint</id>
      <activation>
        <jdk>[1.8,)</jdk>
      </activation>
      <properties>
        <javadoc.opts>-Xdoclint:none</javadoc.opts>
      </properties>
    </profile>

    <profile>
      <id>ossrh-release</id>
      <build>
        <plugins>
          <plugin>
            <groupId>org.apache.maven.plugins</groupId>
            <artifactId>maven-javadoc-plugin</artifactId>
            <version>${maven.javadoc.plugin.version}</version>
            <configuration>
              <additionalparam>${javadoc.opts}</additionalparam>
              <quiet>true</quiet>
            </configuration>
            <executions>
              <execution>
                <goals>
                  <goal>jar</goal>
                </goals>
              </execution>
            </executions>
          </plugin>

          <plugin>
            <groupId>org.apache.maven.plugins</groupId>
            <artifactId>maven-gpg-plugin</artifactId>
            <version>${maven.gpg.plugin.version}</version>
            <executions>
              <execution>
                <id>sign-artifacts</id>
                <phase>package</phase>
                <goals>
                  <goal>sign</goal>
                </goals>
                <configuration>
                  <keyname>${gpg.keyname}</keyname>
                </configuration>
              </execution>
            </executions>
          </plugin>
        </plugins>
      </build>
      <distributionManagement>
        <snapshotRepository>
          <id>ossrh</id>
          <url>https://oss.sonatype.org/content/repositories/snapshots</url>
        </snapshotRepository>
      </distributionManagement>
    </profile>



    <!--
      The "bintray-release" Maven profile is used to push release artifacts to the
      Bintray Release Maven Repository.
    -->
    <profile>
      <id>bintray-release</id>
      <build>
        <plugins>
          <plugin>
            <groupId>org.apache.maven.plugins</groupId>
            <artifactId>maven-javadoc-plugin</artifactId>
            <version>${maven.javadoc.plugin.version}</version>
            <configuration>
              <additionalparam>${javadoc.opts}</additionalparam>
              <quiet>true</quiet>
            </configuration>
            <executions>
              <execution>
                <goals>
                  <goal>jar</goal>
                </goals>
              </execution>
            </executions>
          </plugin>

          <plugin>
            <groupId>org.apache.maven.plugins</groupId>
            <artifactId>maven-gpg-plugin</artifactId>
            <version>${maven.gpg.plugin.version}</version>
            <executions>
              <execution>
                <id>sign-artifacts</id>
                <phase>package</phase>
                <goals>
                  <goal>sign</goal>
                </goals>
                <configuration>
                  <keyname>${gpg.keyname}</keyname>
                </configuration>
              </execution>
            </executions>
          </plugin>
        </plugins>
      </build>
      <distributionManagement>
        <repository>
          <id>bintray-rabbitmq-maven</id>
          <name>rabbitmq-maven</name>
          <url>https://api.bintray.com/maven/rabbitmq/maven/com.rabbitmq.jms:rabbitmq-jms/;publish=1</url>
        </repository>
      </distributionManagement>
    </profile>

    <!--
      The "milestone" Maven profile is used to push release artifacts to the
      Bintray Milestones Maven Repository.
    -->
    <profile>
      <id>milestone</id>
      <build>
        <plugins>
          <plugin>
            <groupId>org.apache.maven.plugins</groupId>
            <artifactId>maven-javadoc-plugin</artifactId>
            <version>${maven.javadoc.plugin.version}</version>
            <configuration>
              <additionalparam>${javadoc.opts}</additionalparam>
              <quiet>true</quiet>
            </configuration>
            <executions>
              <execution>
                <goals>
                  <goal>jar</goal>
                </goals>
              </execution>
            </executions>
          </plugin>

          <plugin>
            <groupId>org.apache.maven.plugins</groupId>
            <artifactId>maven-gpg-plugin</artifactId>
            <version>${maven.gpg.plugin.version}</version>
            <executions>
              <execution>
                <id>sign-artifacts</id>
                <phase>package</phase>
                <goals>
                  <goal>sign</goal>
                </goals>
                <configuration>
                  <keyname>${gpg.keyname}</keyname>
                </configuration>
              </execution>
            </executions>
          </plugin>
        </plugins>
      </build>
      <distributionManagement>
        <repository>
          <id>bintray-rabbitmq-maven-milestones</id>
          <name>rabbitmq-maven-milestones</name>
          <url>https://api.bintray.com/maven/rabbitmq/maven-milestones/com.rabbitmq.jms:rabbitmq-jms/;publish=1</url>
        </repository>
      </distributionManagement>
    </profile>

    <profile>
      <!--
      If we detect the RabbitMQ Umbrella project, use its dependencies
      directory.
      -->
      <id>in-umbrella</id>
      <activation>
        <file>
          <exists>../../UMBRELLA.md</exists>
        </file>
      </activation>
      <properties>
        <deps.dir>${basedir}/..</deps.dir>
      </properties>
    </profile>

    <profile>
      <!-- On FreeBSD, GNU Make is installed as "gmake". -->
      <id>use-gmake</id>
      <activation>
        <os><name>FreeBSD</name></os>
      </activation>
      <properties>
        <make.bin>gmake</make.bin>
      </properties>
    </profile>

    <profile>
      <!-- On Windows, use the Batch version of rabbitmqctl. -->
      <id>use-rabbitmqctl.bat</id>
      <activation>
        <os><family>Windows</family></os>
      </activation>
      <properties>
        <rabbitmqctl.bin>${rabbitmq.dir}/scripts/rabbitmqctl.bat</rabbitmqctl.bin>
      </properties>
    </profile>

    <profile>
      <!--
      To ease testing of the Java client, this POM can setup a RabbitMQ
      node automatically.

      It depends on the presence of ${rabbitmq.dir} which points to
      a working copy of the rabbitmq-server Git repository. If it
      is missing, nothing is setup and the testsuite relies on an
      externally provided broker/cluster.

      If you want to explicitely disable the automatic cluster setup,
      you must disable this profile:

          mvn verify -P '!setup-test-node'

      -->
      <id>setup-test-node</id>
      <activation>
        <property>
          <name>!skipTests</name>
        </property>
      </activation>
      <build>
        <plugins>
          <plugin>
            <groupId>org.codehaus.gmaven</groupId>
            <artifactId>groovy-maven-plugin</artifactId>
            <version>${groovy.maven.plugin.version}</version>
            <dependencies>
              <dependency>
                <groupId>org.codehaus.groovy</groupId>
                <artifactId>groovy-all</artifactId>
                <version>${groovy.all.version}</version>
              </dependency>
            </dependencies>
            <executions>
              <!--
              We use "${rabbitmq.dir}/Makefile" to query the location of
              the test TLS certificates.
              -->
              <execution>
                <phase>generate-test-resources</phase>
                <id>query-test-tls-certs-dir</id>
                <goals>
                  <goal>execute</goal>
                </goals>
                <configuration>
                  <source>
                    ${groovy-scripts.dir}/query_test_tls_certs_dir.groovy
                  </source>
                </configuration>
              </execution>
              <!--
              Start a broker.

              Currently, this test broker will listen to the default
              TCP ports of 5672 for AMQP. Unforunately, this means
              no other standard RabbitMQ can run on the same host at the same time.
              -->
              <execution>
                <phase>pre-integration-test</phase>
                <id>start-test-broker-A</id>
                <goals>
                  <goal>execute</goal>
                </goals>
                <configuration>
                  <properties>
                    <nodename>${test-broker.A.nodename}</nodename>
                    <node_port>${test-broker.A.node_port}</node_port>
                  </properties>
                  <source>
                    ${groovy-scripts.dir}/manage_test_broker.groovy
                  </source>
                </configuration>
              </execution>

              <!--
              After the testsuite, no matter the result, stop both the test broker.
              -->
              <execution>
                <phase>post-integration-test</phase>
                <id>stop-test-broker-A</id>
                <goals>
                  <goal>execute</goal>
                </goals>
                <configuration>
                  <properties>
                    <nodename>${test-broker.A.nodename}</nodename>
                  </properties>
                  <source>
                    ${groovy-scripts.dir}/manage_test_broker.groovy
                  </source>
                </configuration>
              </execution>
            </executions>
          </plugin>
          <!--
          Generate two Java keystores from the test TLS certificates.
          Here, we only enable the plugin. The actual configuration is
          in the main <build /> element.
          -->
          <plugin>
            <groupId>org.codehaus.mojo</groupId>
            <artifactId>keytool-maven-plugin</artifactId>
            <version>${keytool.maven.plugin.version}</version>
            <configuration>
              <skip>false</skip>
            </configuration>
          </plugin>
        </plugins>
      </build>
    </profile>
    <profile>
      <!--
      If the caller decided to provide an external RabbitMQ
      broker/cluster, he can specify the path to his test TLS
      certificates with the ${test-tls-certs.dir} property.

      Thus, if the CA certificate exists, we also enable the generation
      of the two Java keystores.
      -->
      <id>use-provided-test-keystores</id>
      <activation>
        <file>
          <exists>${test-tls-certs.dir}/testca/cacert.pem</exists>
        </file>
      </activation>
      <build>
        <plugins>
          <plugin>
            <groupId>org.codehaus.mojo</groupId>
            <artifactId>keytool-maven-plugin</artifactId>
            <version>${keytool.maven.plugin.version}</version>
            <configuration>
              <skip>false</skip>
            </configuration>
          </plugin>
        </plugins>
      </build>
    </profile>

  </profiles>

  <repositories>
    <repository>
      <id>ossrh</id>
      <url>http://oss.sonatype.org/content/repositories/releases</url>
      <snapshots>
        <enabled>false</enabled>
      </snapshots>
      <releases>
        <enabled>true</enabled>
      </releases>
    </repository>
    <repository>
      <id>jboss.org</id>
      <name>Jboss Maven 2 Repository</name>
      <url>http://repository.jboss.org/nexus/content/groups/public-jboss/</url>
    </repository>
  </repositories>
</project><|MERGE_RESOLUTION|>--- conflicted
+++ resolved
@@ -41,16 +41,10 @@
   </scm>
 
   <properties>
-<<<<<<< HEAD
     <rabbitmq.version>5.0.0</rabbitmq.version>
-    <slf4j-api.version>1.7.12</slf4j-api.version>
+    <slf4j-api.version>1.7.25</slf4j-api.version>
     <junit.jupiter.version>5.0.2</junit.jupiter.version>
     <junit.platform.version>1.0.2</junit.platform.version>
-=======
-    <rabbitmq.version>4.3.0</rabbitmq.version>
-    <slf4j-api.version>1.7.25</slf4j-api.version>
-    <junit.version>4.12</junit.version>
->>>>>>> 5e8c58a6
     <mockito-core.version>2.12.0</mockito-core.version>
     <awaitility.version>3.0.0</awaitility.version>
 
